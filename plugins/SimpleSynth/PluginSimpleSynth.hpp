/*
 * Simple Synth audio efffect based on DISTRHO Plugin Framework (DPF)
 * Copyright (C) 2018 Christopher Arndt <info@chrisarndt.de>
 *
 * Permission to use, copy, modify, and/or distribute this software for any
 * purpose with or without fee is hereby granted, provided that the above
 * copyright notice and this permission notice appear in all copies.
 *
 * THE SOFTWARE IS PROVIDED "AS IS" AND THE AUTHOR DISCLAIMS ALL WARRANTIES
 * WITH REGARD TO THIS SOFTWARE INCLUDING ALL IMPLIED WARRANTIES OF
 * MERCHANTABILITY AND FITNESS. IN NO EVENT SHALL THE AUTHOR BE LIABLE FOR ANY
 * SPECIAL, DIRECT, INDIRECT, OR CONSEQUENTIAL DAMAGES OR ANY DAMAGES
 * WHATSOEVER RESULTING FROM LOSS OF USE, DATA OR PROFITS, WHETHER IN AN ACTION
 * OF CONTRACT, NEGLIGENCE OR OTHER TORTIOUS ACTION, ARISING OUT OF OR IN
 * CONNECTION WITH THE USE OR PERFORMANCE OF THIS SOFTWARE.
 */

#ifndef PLUGIN_SIMPLESYNTH_H
#define PLUGIN_SIMPLESYNTH_H

#include "DistrhoPlugin.hpp"
#include "AudioSyncHelper.hpp"
#include "ADSR.hpp"
#include "LFO.hpp"
#include "LPF.hpp"
#include "WaveUtils.h"

START_NAMESPACE_DISTRHO

// -----------------------------------------------------------------------

#define SEMITONE 1.0005777895065548f

class PluginSimpleSynth : public Plugin {
public:
    enum Parameters {
        paramVolume = 0,
        paramAmpEnvAttack,
        paramAmpEnvDecay,
        paramAmpEnvSustain,
        paramAmpEnvRelease,
        paramFEnvAttack,
        paramFEnvDecay,
        paramFEnvSustain,
        paramFEnvRelease,
        paramLPFCutoff,
        paramLPFResonance,
        paramLPFEnvAmount,
        paramLFOWaveshape,
        paramLFOFrequency,
        paramLFOFilterAmount,
        paramLFOOscAmount,
        paramCount
    };

    PluginSimpleSynth();

    ~PluginSimpleSynth();
protected:
    // -------------------------------------------------------------------
    // Information

    const char* getLabel() const noexcept override {
        return "SimpleSynth";
    }

    const char* getDescription() const override {
        return "A simple sawtooth wave synthesizer";
    }

    const char* getMaker() const noexcept override {
        return "chrisarndt.de";
    }

    const char* getHomePage() const override {
        return "http://chrisarndt.de/plugins/simplesynth";
    }

    const char* getLicense() const noexcept override {
        return "GPL";
    }

    uint32_t getVersion() const noexcept override {
        return d_version(0, 1, 0);
    }

    // Go to:
    //
    // http://service.steinberg.de/databases/plugin.nsf/plugIn
    //
    // Get a proper plugin UID and fill it in here!
    int64_t getUniqueId() const noexcept override {
        return d_cconst('s', '5', 'y', 'n');
    }

    // -------------------------------------------------------------------
    // Init

    void initParameter(uint32_t index, Parameter& parameter) override;
    void initProgramName(uint32_t index, String& programName) override;

    // -------------------------------------------------------------------
    // Internal data

    float getParameterValue(uint32_t index) const override;
    void setParameterValue(uint32_t index, float value) override;
    void loadProgram(uint32_t index) override;

    // -------------------------------------------------------------------
    // Optional

    // Optional callback to inform the plugin about a sample rate change.
    void sampleRateChanged(double newSampleRate) override;

    // -------------------------------------------------------------------
    // Process

    void activate() override;
    void run(const float**, float** outputs, uint32_t frames,
             const MidiEvent *midiEvents, uint32_t midiEventCount) override;

    // -------------------------------------------------------------------

private:
<<<<<<< HEAD
    float           fParams[paramCount];
    double          fSampleRate;
    ADSR            *ampenv, *fenv;
    LFO             *lfo;
    LowPassFilter   *lpf;
    WaveTableOsc    *osc1;
    bool            noteState[128];
=======
    float    fParams[paramCount];
    double   fSampleRate;
    ADSR     *env;
    WaveTableOsc *osc;
    bool     noteState[128];
    int8_t   noteStack[128];
    int8_t   noteStackPos;
>>>>>>> 5a23ddfb

    DISTRHO_DECLARE_NON_COPYABLE_WITH_LEAK_DETECTOR(PluginSimpleSynth)
};

// -----------------------------------------------------------------------

END_NAMESPACE_DISTRHO

#endif  // #ifndef PLUGIN_SIMPLESYNTH_H<|MERGE_RESOLUTION|>--- conflicted
+++ resolved
@@ -122,7 +122,6 @@
     // -------------------------------------------------------------------
 
 private:
-<<<<<<< HEAD
     float           fParams[paramCount];
     double          fSampleRate;
     ADSR            *ampenv, *fenv;
@@ -130,15 +129,8 @@
     LowPassFilter   *lpf;
     WaveTableOsc    *osc1;
     bool            noteState[128];
-=======
-    float    fParams[paramCount];
-    double   fSampleRate;
-    ADSR     *env;
-    WaveTableOsc *osc;
-    bool     noteState[128];
-    int8_t   noteStack[128];
-    int8_t   noteStackPos;
->>>>>>> 5a23ddfb
+    int8_t          noteStack[128];
+    int8_t          noteStackPos;
 
     DISTRHO_DECLARE_NON_COPYABLE_WITH_LEAK_DETECTOR(PluginSimpleSynth)
 };
